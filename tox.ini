--- conflicted
+++ resolved
@@ -5,10 +5,7 @@
 [testenv]
 deps =
     pip>=24.0
-<<<<<<< HEAD
-=======
     setuptools>=45
->>>>>>> e4e2934b
     .[dev]
 
 commands =
